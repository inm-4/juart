--- conflicted
+++ resolved
@@ -71,11 +71,7 @@
    },
    "outputs": [],
    "source": [
-<<<<<<< HEAD
     "# fname = \"7T1026\""
-=======
-    "fname = \"7T1566\""
->>>>>>> 176463ee
    ]
   },
   {
