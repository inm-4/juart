--- conflicted
+++ resolved
@@ -1,33 +1,4 @@
 {
-<<<<<<< HEAD
-    "name": "Dev Container",
-    "build": {
-      "dockerfile": "Dockerfile"
-    },
-    "features": {},
-    "customizations": {
-      "vscode": {
-        "extensions": [
-          "github.copilot",
-          "ms-python.python",
-          "ms-toolsai.jupyter",
-          "charliermarsh.ruff",
-          "korbinianeckstein.niivue",
-          "njpwerner.autodocstring"
-        ]
-      }
-    },
-    "remoteUser": "nonroot",
-    "updateRemoteUserUID": true,
-    "runArgs": [
-        "--userns=keep-id"
-    ],
-    "mounts": [
-      "source=${localEnv:HOME}${localEnv:USERPROFILE},target=/host-home-folder,type=bind"
-    ],
-    "postCreateCommand": "git config core.fileMode false",
-    "postStartCommand": "pip install -e /workspaces/jail"
-=======
   "name": "Dev Container",
   "build": {
     "dockerfile": "Dockerfile",
@@ -52,5 +23,4 @@
     "source=${localEnv:HOME}${localEnv:USERPROFILE},target=/host-home-folder,type=bind"
   ],
   "postCreateCommand": "pip install --root-user-action=ignore -e . && git config core.fileMode false"
->>>>>>> 5f23e903
 }