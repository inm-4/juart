[build-system]
requires = ["setuptools>=61.0"]
build-backend = "setuptools.build_meta"

[project]
name = "JuART"
version = "0.0.1"
authors = [
    { name = "Markus Zimmermann", email = "m.zimmermann@fz-juelich.de" },
    { name = "Felix Landmeyer", email = "f.landmeyer@fz-juelich.de" }
]
maintainers = [
    { name = "Markus Zimmermann" },
    { name = "Felix Landmeyer" }
]
description = "Juelich Advanced Reconstruction Toolbox"
readme = "README.md"
license = { file = "LICENSE" }
requires-python = ">=3.9"
dependencies = [
    "torch>=2.0.0",
    "finufft",
    "ismrmrd",
<<<<<<< HEAD
    "threadpoolctl",
    "pytorch-finufft"
]

[project.optional-dependencies]
dev=[
    "pytest"
]
=======
    "threadpoolctl"
]

[project.optional-dependencies]
dev = [
    "pre-commit",
    "ruff",
]
test = []

>>>>>>> 5f23e903
[project.urls]
homepage = "https://github.com/inm-4/juart"
Issues = "https://github.com/inm-4/juart/issues"
# Documentation = ""

[tool.setuptools]
include-package-data = true

[tool.ruff]
line-length = 88
lint.select = ["E", "F", "W", "I", "B", "E501"]
lint.ignore = []<|MERGE_RESOLUTION|>--- conflicted
+++ resolved
@@ -21,16 +21,10 @@
     "torch>=2.0.0",
     "finufft",
     "ismrmrd",
-<<<<<<< HEAD
     "threadpoolctl",
-    "pytorch-finufft"
-]
-
-[project.optional-dependencies]
-dev=[
-    "pytest"
-]
-=======
+    "pytorch-finufft",
+    "finufft",
+    "ismrmrd",
     "threadpoolctl"
 ]
 
@@ -41,7 +35,6 @@
 ]
 test = []
 
->>>>>>> 5f23e903
 [project.urls]
 homepage = "https://github.com/inm-4/juart"
 Issues = "https://github.com/inm-4/juart/issues"
